--- conflicted
+++ resolved
@@ -1,13 +1,9 @@
+extern crate core;
+extern crate proc_macro;
 pub mod error;
-<<<<<<< HEAD
-=======
 pub mod memory;
 pub mod pointer;
->>>>>>> b7c5c1d7
 pub mod try_load;
-
-extern crate core;
-extern crate proc_macro;
 
 use asr::{print_message, settings, timer};
 pub use paste::paste;
