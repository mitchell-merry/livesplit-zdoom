[workspace]
resolver = "2"
members = [
    "dismantled",
    "doom_the_dark_ages",
    "helpers",
<<<<<<< HEAD
    "kuru-kuru-kururin",
=======
    "idtech",
>>>>>>> 11a9b52d
    "selaco",
    "snap_the_sentinel",
    "zdoom"
]
<|MERGE_RESOLUTION|>--- conflicted
+++ resolved
@@ -4,11 +4,8 @@
     "dismantled",
     "doom_the_dark_ages",
     "helpers",
-<<<<<<< HEAD
+    "idtech",
     "kuru-kuru-kururin",
-=======
-    "idtech",
->>>>>>> 11a9b52d
     "selaco",
     "snap_the_sentinel",
     "zdoom"
